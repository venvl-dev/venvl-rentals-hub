--- conflicted
+++ resolved
@@ -538,10 +538,6 @@
           tags: string[] | null
           updated_at: string | null
           user_id: string
-<<<<<<< HEAD
-          wishlist_count: number
-=======
->>>>>>> 5fc9b546
         }
         Insert: {
           avg_lead_time_days?: number | null
@@ -567,10 +563,6 @@
           tags?: string[] | null
           updated_at?: string | null
           user_id: string
-<<<<<<< HEAD
-          wishlist_count?: number
-=======
->>>>>>> 5fc9b546
         }
         Update: {
           avg_lead_time_days?: number | null
@@ -596,10 +588,6 @@
           tags?: string[] | null
           updated_at?: string | null
           user_id?: string
-<<<<<<< HEAD
-          wishlist_count?: number
-=======
->>>>>>> 5fc9b546
         }
         Relationships: []
       }
@@ -1642,58 +1630,6 @@
           user_id?: string
         }
         Relationships: []
-      }
-      wishlists: {
-        Row: {
-          action_source: string | null
-          created_at: string
-          id: string
-          list_name: string
-          property_id: string
-          updated_at: string
-          user_id: string
-        }
-        Insert: {
-          action_source?: string | null
-          created_at?: string
-          id?: string
-          list_name?: string
-          property_id: string
-          updated_at?: string
-          user_id: string
-        }
-        Update: {
-          action_source?: string | null
-          created_at?: string
-          id?: string
-          list_name?: string
-          property_id?: string
-          updated_at?: string
-          user_id?: string
-        }
-        Relationships: [
-          {
-            foreignKeyName: "wishlists_property_id_fkey"
-            columns: ["property_id"]
-            isOneToOne: false
-            referencedRelation: "active_properties"
-            referencedColumns: ["id"]
-          },
-          {
-            foreignKeyName: "wishlists_property_id_fkey"
-            columns: ["property_id"]
-            isOneToOne: false
-            referencedRelation: "properties"
-            referencedColumns: ["id"]
-          },
-          {
-            foreignKeyName: "wishlists_user_id_fkey"
-            columns: ["user_id"]
-            isOneToOne: false
-            referencedRelation: "profiles"
-            referencedColumns: ["id"]
-          },
-        ]
       }
     }
     Views: {
@@ -1863,14 +1799,6 @@
       }
     }
     Functions: {
-      add_to_wishlist: {
-        Args: {
-          p_action_source?: string
-          p_list_name?: string
-          target_property_id: string
-        }
-        Returns: Json
-      }
       apply_promo_code: {
         Args: { p_promo_code: string; p_user_id: string }
         Returns: undefined
@@ -1929,34 +1857,7 @@
           visit_count: number
         }[]
       }
-<<<<<<< HEAD
-      get_user_wishlist: {
-        Args: {
-          limit_count?: number
-          offset_count?: number
-          p_list_name?: string
-        }
-        Returns: {
-          action_source: string
-          added_at: string
-          city: string
-          images: string[]
-          price_per_night: number
-          property_id: string
-          property_type: Database["public"]["Enums"]["property_type"]
-          title: string
-          wishlist_id: string
-        }[]
-      }
-      get_wishlist_count: { Args: { p_list_name?: string }; Returns: number }
       initialize_default_setup: { Args: never; Returns: string }
-      is_in_wishlist: {
-        Args: { p_list_name?: string; target_property_id: string }
-        Returns: boolean
-      }
-=======
-      initialize_default_setup: { Args: never; Returns: string }
->>>>>>> 5fc9b546
       log_admin_action: {
         Args: {
           p_action: string
@@ -1965,16 +1866,6 @@
           p_resource_type?: string
         }
         Returns: undefined
-      }
-      log_guest_event: {
-        Args: {
-          event_payload: Json
-          event_type: Database["public"]["Enums"]["guest_event_type"]
-          p_device_type?: string
-          p_session_id?: string
-          p_user_agent?: string
-        }
-        Returns: string
       }
       log_security_event: {
         Args: {
@@ -1986,13 +1877,6 @@
         }
         Returns: undefined
       }
-<<<<<<< HEAD
-      remove_from_wishlist: {
-        Args: { p_list_name?: string; target_property_id: string }
-        Returns: Json
-      }
-=======
->>>>>>> 5fc9b546
       restore_property: { Args: { property_id: string }; Returns: boolean }
       seed_sample_bookings_and_reviews: {
         Args: { guest_user_id: string }
